--- conflicted
+++ resolved
@@ -1569,88 +1569,9 @@
     def __str__(self):
         return self.name
 
-<<<<<<< HEAD
     def get_absolute_url(self):
         return self.device.get_absolute_url()
 
-
-#
-# Virtual chassis
-#
-
-@python_2_unicode_compatible
-class VirtualChassis(models.Model):
-    """
-    A collection of Devices which operate with a shared control plane (e.g. a switch stack).
-    """
-    domain = models.CharField(
-        max_length=30,
-        blank=True
-    )
-
-    def __str__(self):
-        return self.master.name
-
-    def get_absolute_url(self):
-        return self.master.get_absolute_url()
-
-    @property
-    def master(self):
-        master_vcm = VCMembership.objects.filter(virtual_chassis=self, is_master=True).first()
-        return master_vcm.device if master_vcm else None
-
-
-@python_2_unicode_compatible
-class VCMembership(models.Model):
-    """
-    An attachment of a physical Device to a VirtualChassis.
-    """
-    virtual_chassis = models.ForeignKey(
-        to='VirtualChassis',
-        on_delete=models.CASCADE,
-        related_name='memberships'
-    )
-    device = models.OneToOneField(
-        to='Device',
-        on_delete=models.CASCADE,
-        related_name='vc_membership'
-    )
-    position = models.PositiveSmallIntegerField(
-        validators=[MaxValueValidator(255)]
-    )
-    is_master = models.BooleanField(
-        default=False
-    )
-    priority = models.PositiveSmallIntegerField(
-        blank=True,
-        null=True,
-        validators=[MaxValueValidator(255)]
-    )
-
-    class Meta:
-        ordering = ['virtual_chassis', 'position']
-        unique_together = ['virtual_chassis', 'position']
-        verbose_name = 'VC membership'
-
-    def __str__(self):
-        return self.device.name
-
-    def clean(self):
-
-        # We have to call this here because it won't be called by VCMembershipForm
-        self.validate_unique()
-
-        # Check for master conflicts
-        if getattr(self, 'virtual_chassis', None) and self.is_master:
-            master_conflict = VCMembership.objects.filter(
-                virtual_chassis=self.virtual_chassis, is_master=True
-            ).exclude(pk=self.pk).first()
-            if master_conflict:
-                raise ValidationError(
-                    "{} has already been designated as the master for this virtual chassis. It must be demoted before "
-                    "a new master can be assigned.".format(master_conflict.device)
-                )
-=======
     def to_csv(self):
         return csv_format([
             self.device.name or '{' + self.device.pk + '}',
@@ -1661,4 +1582,81 @@
             self.asset_tag,
             self.description
         ])
->>>>>>> b3243704
+
+
+#
+# Virtual chassis
+#
+
+@python_2_unicode_compatible
+class VirtualChassis(models.Model):
+    """
+    A collection of Devices which operate with a shared control plane (e.g. a switch stack).
+    """
+    domain = models.CharField(
+        max_length=30,
+        blank=True
+    )
+
+    def __str__(self):
+        return self.master.name
+
+    def get_absolute_url(self):
+        return self.master.get_absolute_url()
+
+    @property
+    def master(self):
+        master_vcm = VCMembership.objects.filter(virtual_chassis=self, is_master=True).first()
+        return master_vcm.device if master_vcm else None
+
+
+@python_2_unicode_compatible
+class VCMembership(models.Model):
+    """
+    An attachment of a physical Device to a VirtualChassis.
+    """
+    virtual_chassis = models.ForeignKey(
+        to='VirtualChassis',
+        on_delete=models.CASCADE,
+        related_name='memberships'
+    )
+    device = models.OneToOneField(
+        to='Device',
+        on_delete=models.CASCADE,
+        related_name='vc_membership'
+    )
+    position = models.PositiveSmallIntegerField(
+        validators=[MaxValueValidator(255)]
+    )
+    is_master = models.BooleanField(
+        default=False
+    )
+    priority = models.PositiveSmallIntegerField(
+        blank=True,
+        null=True,
+        validators=[MaxValueValidator(255)]
+    )
+
+    class Meta:
+        ordering = ['virtual_chassis', 'position']
+        unique_together = ['virtual_chassis', 'position']
+        verbose_name = 'VC membership'
+
+    def __str__(self):
+        return self.device.name
+
+    def clean(self):
+
+        # We have to call this here because it won't be called by VCMembershipForm
+        self.validate_unique()
+
+        # Check for master conflicts
+        if getattr(self, 'virtual_chassis', None) and self.is_master:
+            master_conflict = VCMembership.objects.filter(
+                virtual_chassis=self.virtual_chassis, is_master=True
+            ).exclude(pk=self.pk).first()
+            if master_conflict:
+                raise ValidationError(
+                    "{} has already been designated as the master for this virtual chassis. It must be demoted before "
+                    "a new master can be assigned.".format(master_conflict.device)
+                )